--- conflicted
+++ resolved
@@ -121,8 +121,7 @@
 		else:
 			return {}
 
-<<<<<<< HEAD
-	def metaRepoInfo(self):
+	def meta_repo_info(self):
 		"""
 		This implements 'ego sync status' and is just a starting point. It currently displays the ego.conf-defined
 		or default repo, but not the actual git repo that is selected on disk. So it should be a lot more sophisticated
@@ -143,12 +142,9 @@
 			else:
 				print("  " + kit.ljust(20) + " " +  color.CYAN + kit_branch + color.END + " (default %s)" % kit_default_branch if kit_default_branch else "(None)")
 
-	def getSelectedKit(self, kit):
-		# returns the kit selected in ego.conf (or None), and the default kit
-=======
+
 	def get_selected_kit(self, kit):
 		"""Returns the kit selected in ego.conf (or None), and the default kit"""
->>>>>>> 04448820
 		if "kits" in self.config.settings and kit in self.config.settings["kits"]:
 			branch = self.config.settings["kits"][kit]
 		else:
